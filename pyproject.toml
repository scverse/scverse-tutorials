--- conflicted
+++ resolved
@@ -31,11 +31,8 @@
     "myst-nb",
     "sphinxcontrib-bibtex>=1.0.0",
     "sphinx-autodoc-typehints",
-<<<<<<< HEAD
     "sphinx-intl",
-=======
     "sphinxext-opengraph",
->>>>>>> 9a3ebca9
     # For notebooks
     "ipykernel",
     "ipython",
