# https://docs.readthedocs.io/en/stable/config-file/v2.html
version: 2
build:
<<<<<<< HEAD
  os: ubuntu-20.04
  tools:
    python: "3.10"
sphinx:
  configuration: docs/conf.py
  # disable this for more lenient docs builds
  fail_on_warning: true
python:
  install:
    - method: pip
      path: .
      extra_requirements:
        - doc
=======
  os: ubuntu-22.04
  tools:
    python: "3.12"
sphinx:
  configuration: docs/conf.py
  fail_on_warning: true
python:
  install:
    - requirements: docs/patched-deps.txt
    - method: pip
      path: .
      extra_requirements:
        - docs
>>>>>>> ae9b496c
<|MERGE_RESOLUTION|>--- conflicted
+++ resolved
@@ -1,21 +1,6 @@
 # https://docs.readthedocs.io/en/stable/config-file/v2.html
 version: 2
 build:
-<<<<<<< HEAD
-  os: ubuntu-20.04
-  tools:
-    python: "3.10"
-sphinx:
-  configuration: docs/conf.py
-  # disable this for more lenient docs builds
-  fail_on_warning: true
-python:
-  install:
-    - method: pip
-      path: .
-      extra_requirements:
-        - doc
-=======
   os: ubuntu-22.04
   tools:
     python: "3.12"
@@ -28,5 +13,4 @@
     - method: pip
       path: .
       extra_requirements:
-        - docs
->>>>>>> ae9b496c
+        - docs