--- conflicted
+++ resolved
@@ -1,12 +1,7 @@
 name: Concatenation
 description: |
-<<<<<<< HEAD
-    In this notebook we showcase how to perform concatenation, meaning to 
-    keep all sub elements of each object, and stack these elements in an 
-=======
     In this notebook we showcase how to perform concatenation, meaning to
     keep all sub elements of each object, and stack these elements in an
->>>>>>> 894f1df4
     ordered way.
 link: https://anndata.readthedocs.io/en/latest/concatenation.html
 image: icon.png
