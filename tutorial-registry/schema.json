--- conflicted
+++ resolved
@@ -55,15 +55,11 @@
                     "data structures",
                     "differential expression",
                     "functional analysis",
-<<<<<<< HEAD
-                    "concatenation"
-
-=======
+                    "concatenation",
                     "preprocessing",
                     "cell-type annotation",
                     "quality control",
                     "visualization"
->>>>>>> 3f6cf8e2
                 ]
             },
             "uniqueItems": true
