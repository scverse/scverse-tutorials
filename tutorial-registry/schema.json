--- conflicted
+++ resolved
@@ -60,11 +60,8 @@
                     "cell-type annotation",
                     "quality control",
                     "visualization",
-<<<<<<< HEAD
                     "compositional analysis",
-=======
                     "RNA velocity",
->>>>>>> 5f1f2a9b
                     "pseudotime"
                 ]
             },
