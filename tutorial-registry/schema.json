{
    "$schema": "https://json-schema.org/draft/2020-12/schema",
    "$id": "https://raw.githubusercontent.com/scverse/scverse-tutorials/main/schema.json",
    "title": "Scverse Tutorials",
    "description": "A tutorial for an scverse core or ecosystem package that is listed on scverse.org/learn",
    "type": "object",
    "properties": {
        "name": {
            "description": "The name of the tutorial. Must be unique.",
            "type": "string"
        },
        "description": {
            "description": "Summary of the tutorial (1-2 sentences).",
            "type": "string"
        },
        "link": {
            "description": "Link to the tutorial",
            "type": "string",
            "format": "uri"
        },
        "image": {
            "description": "Preview image file that is stored in the same folder as the meta.yaml file. (1) supported formats: svg, png, webp. (2) filename: icon.{svg,png,webp}. (3) should either be SVG or have exactly 512px in at least one dimension).",
            "type": "string",
            "pattern": "icon\\.(svg|png|webp)"
        },
        "primary_category": {
            "description": "Category the tutorial will be listed under",
            "type": "string",
            "enum": [
                "Data structures",
                "scRNA-seq",
                "Spatial",
                "Adaptive immune cell receptor",
                "Surface proteins",
                "ATAC-seq",
                "Multimodal",
                "Tips & Tricks"
            ]
        },
        "modality": {
            "description": "Which modalities are used in the tutorial?",
            "type": "array",
            "items": {
                "type": "string",
                "enum": ["DNA", "RNA", "protein", "ATAC", "AIRR", "spatial"]
            },
            "uniqueItems": true
        },
        "tags": {
            "description": "Additional tags that describe the tutorial",
            "type": "array",
            "items": {
                "type": "string",
                "enum": [
                    "data structures",
                    "differential expression",
                    "functional analysis",
                    "concatenation",
                    "preprocessing",
                    "cell-type annotation",
                    "quality control",
                    "visualization",
<<<<<<< HEAD
                    "perturbation"
=======
                    "pseudotime"
>>>>>>> 2f8c0668
                ]
            },
            "uniqueItems": true
        },
        "packages": {
            "type": "array",
            "items": {
                "type": "string"
            },
            "description": "List the scverse core and ecosystem packages this tutorial is about. This should be the pypi identifier where applicable. ",
            "uniqueItems": true
        },
        "authors": {
            "description": "List of authors/maintainers of the tutorial. Entries must be Github user IDs.",
            "type": "array",
            "items": {
                "type": "string"
            },
            "minItems": 1,
            "uniqueItems": true
        }
    },
    "required": [
        "name",
        "description",
        "link",
        "image",
        "primary_category",
        "authors"
    ]
}<|MERGE_RESOLUTION|>--- conflicted
+++ resolved
@@ -60,11 +60,8 @@
                     "cell-type annotation",
                     "quality control",
                     "visualization",
-<<<<<<< HEAD
-                    "perturbation"
-=======
+                    "perturbation",
                     "pseudotime"
->>>>>>> 2f8c0668
                 ]
             },
             "uniqueItems": true
