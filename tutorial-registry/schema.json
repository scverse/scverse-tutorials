{
    "$schema": "https://json-schema.org/draft/2020-12/schema",
    "$id": "https://raw.githubusercontent.com/scverse/scverse-tutorials/main/schema.json",
    "title": "Scverse Tutorials",
    "description": "A tutorial for an scverse core or ecosystem package that is listed on scverse.org/learn",
    "type": "object",
    "properties": {
        "name": {
            "description": "The name of the tutorial. Must be unique.",
            "type": "string"
        },
        "description": {
            "description": "Summary of the tutorial (1-2 sentences).",
            "type": "string"
        },
        "link": {
            "description": "Link to the tutorial",
            "type": "string",
            "format": "uri"
        },
        "image": {
            "description": "Preview image file that is stored in the same folder as the meta.yaml file. (1) supported formats: svg, png, webp. (2) filename: icon.{svg,png,webp}. (3) should either be SVG or have exactly 512px in at least one dimension).",
            "type": "string",
            "pattern": "icon\\.(svg|png|webp)"
        },
        "primary_category": {
            "description": "Category the tutorial will be listed under",
            "type": "string",
            "enum": [
                "Data structures",
                "scRNA-seq",
                "Spatial",
                "Adaptive immune cell receptor",
                "Surface proteins",
                "ATAC-seq",
                "Multimodal",
                "Tips & Tricks"
            ]
        },
        "modality": {
            "description": "Which modalities are used in the tutorial?",
            "type": "array",
            "items": {
                "type": "string",
                "enum": ["DNA", "RNA", "protein", "ATAC", "AIRR", "spatial"]
            },
            "uniqueItems": true
        },
        "tags": {
            "description": "Additional tags that describe the tutorial",
            "type": "array",
            "items": {
                "type": "string",
                "enum": [
                    "data structures",
                    "differential expression",
                    "functional analysis",
                    "concatenation",
                    "preprocessing",
                    "cell-type annotation",
                    "quality control",
                    "visualization",
<<<<<<< HEAD
                    "multimodal",
                    "data integration"
=======
                    "perturbation",
                    "compositional analysis",
                    "RNA velocity",
                    "pseudotime"
>>>>>>> 38114505
                ]
            },
            "uniqueItems": true
        },
        "packages": {
            "type": "array",
            "items": {
                "type": "string"
            },
            "description": "List the scverse core and ecosystem packages this tutorial is about. This should be the pypi identifier where applicable. ",
            "uniqueItems": true
        },
        "authors": {
            "description": "List of authors/maintainers of the tutorial. Entries must be Github user IDs.",
            "type": "array",
            "items": {
                "type": "string"
            },
            "minItems": 1,
            "uniqueItems": true
        }
    },
    "required": [
        "name",
        "description",
        "link",
        "image",
        "primary_category",
        "authors"
    ]
}<|MERGE_RESOLUTION|>--- conflicted
+++ resolved
@@ -60,15 +60,12 @@
                     "cell-type annotation",
                     "quality control",
                     "visualization",
-<<<<<<< HEAD
                     "multimodal",
-                    "data integration"
-=======
+                    "data integration",
                     "perturbation",
                     "compositional analysis",
                     "RNA velocity",
                     "pseudotime"
->>>>>>> 38114505
                 ]
             },
             "uniqueItems": true
