{
    "$schema": "https://json-schema.org/draft/2020-12/schema",
    "$id": "https://raw.githubusercontent.com/scverse/scverse-tutorials/main/schema.json",
    "title": "Scverse Tutorials",
    "description": "A tutorial for an scverse core or ecosystem package that is listed on scverse.org/learn",
    "type": "object",
    "properties": {
        "name": {
            "description": "The name of the tutorial. Must be unique.",
            "type": "string"
        },
        "description": {
            "description": "Summary of the tutorial (1-2 sentences).",
            "type": "string"
        },
        "link": {
            "description": "Link to the tutorial",
            "type": "string",
            "format": "uri"
        },
        "image": {
            "description": "Preview image file that is stored in the same folder as the meta.yaml file. (1) supported formats: svg, png, webp. (2) filename: icon.{svg,png,webp}. (3) should either be SVG or have exactly 512px in at least one dimension).",
            "type": "string",
            "pattern": "icon\\.(svg|png|webp)"
        },
        "primary_category": {
            "description": "Category the tutorial will be listed under",
            "type": "string",
            "enum": [
                "Data structures",
                "scRNA-seq",
                "Spatial",
                "Adaptive immune cell receptor",
                "Surface proteins",
                "ATAC-seq",
                "Multimodal",
                "Tips & Tricks"
            ]
        },
        "modality": {
            "description": "Which modalities are used in the tutorial?",
            "type": "array",
            "items": {
                "type": "string",
                "enum": ["DNA", "RNA", "protein", "ATAC", "AIRR", "spatial"]
            },
            "uniqueItems": true
        },
        "tags": {
            "description": "Additional tags that describe the tutorial",
            "type": "array",
            "items": {
                "type": "string",
                "enum": [
                    "data structures",
                    "differential expression",
                    "functional analysis",
                    "concatenation",
                    "preprocessing",
                    "cell-type annotation",
                    "quality control",
                    "visualization",
<<<<<<< HEAD
                    "perturbation",
=======
                    "compositional analysis",
                    "RNA velocity",
>>>>>>> 65627069
                    "pseudotime"
                ]
            },
            "uniqueItems": true
        },
        "packages": {
            "type": "array",
            "items": {
                "type": "string"
            },
            "description": "List the scverse core and ecosystem packages this tutorial is about. This should be the pypi identifier where applicable. ",
            "uniqueItems": true
        },
        "authors": {
            "description": "List of authors/maintainers of the tutorial. Entries must be Github user IDs.",
            "type": "array",
            "items": {
                "type": "string"
            },
            "minItems": 1,
            "uniqueItems": true
        }
    },
    "required": [
        "name",
        "description",
        "link",
        "image",
        "primary_category",
        "authors"
    ]
}<|MERGE_RESOLUTION|>--- conflicted
+++ resolved
@@ -60,12 +60,9 @@
                     "cell-type annotation",
                     "quality control",
                     "visualization",
-<<<<<<< HEAD
                     "perturbation",
-=======
                     "compositional analysis",
                     "RNA velocity",
->>>>>>> 65627069
                     "pseudotime"
                 ]
             },
