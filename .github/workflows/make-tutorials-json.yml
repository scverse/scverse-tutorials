name: Make JSON of tutorial registry
on:
<<<<<<< HEAD
  pull_request:
    branches: [main]
  push:
    branches: [main]
=======
    pull_request:
        branches: [main]
    push:
        branches: [main]
    schedule:
        - cron: "0 2 * * *"
>>>>>>> 4be6027b

concurrency:
  group: "pages"
  cancel-in-progress: true

jobs:
  mkjson:
    runs-on: ubuntu-latest

    steps:
      - name: Checkout repository
        uses: actions/checkout@v3
      - uses: actions/setup-python@v4
        with:
          python-version: "3.10"
          cache: "pip" # caching pip dependencies
      - name: Install dependencies for validation script
        run: pip install jsonschema pillow requests pyyaml
      - name: Execute validation script and create output directory
        run: |
          ./tutorial-registry/validate.py --outdir=build
      - name: Upload GitHub Pages artifact
        uses: actions/upload-pages-artifact@v1
        with:
          path: "build"

  deploy:
    runs-on: ubuntu-latest
    needs: mkjson

    # Grant GITHUB_TOKEN the permissions required to make a Pages deployment
    permissions:
      pages: write # to deploy to Pages
      id-token: write

    environment:
      name: github-pages
      url: ${{ steps.deployment.outputs.page_url }}

<<<<<<< HEAD
    if: github.ref == 'refs/heads/main'
    steps:
      - name: Deploy to GitHub Pages
        id: deployment
        uses: actions/deploy-pages@v1
      - name: Trigger website build
        run: |
          curl -XPOST \
          -u "scverse-bot:${{ secrets.BOT_GH_TOKEN }}" \
          -H "Accept: application/vnd.github.everest-preview+json" \
          -H "Content-Type: application/json" \
          https://api.github.com/repos/scverse/scverse.github.io/actions/workflows/gh-pages.yml/dispatches \
          --data '{"ref": "main"}'
=======
        if: github.ref == 'refs/heads/main' && github.event_name != 'schedule'
        steps:
            - name: Deploy to GitHub Pages
              id: deployment
              uses: actions/deploy-pages@v1
            - name: Trigger website build
              run: |
                  curl -XPOST \
                  -u "scverse-bot:${{ secrets.BOT_GH_TOKEN }}" \
                  -H "Accept: application/vnd.github.everest-preview+json" \
                  -H "Content-Type: application/json" \
                  https://api.github.com/repos/scverse/scverse.github.io/actions/workflows/gh-pages.yml/dispatches \
                  --data '{"ref": "main"}'
>>>>>>> 4be6027b
<|MERGE_RESOLUTION|>--- conflicted
+++ resolved
@@ -1,18 +1,11 @@
 name: Make JSON of tutorial registry
 on:
-<<<<<<< HEAD
   pull_request:
     branches: [main]
   push:
     branches: [main]
-=======
-    pull_request:
-        branches: [main]
-    push:
-        branches: [main]
-    schedule:
-        - cron: "0 2 * * *"
->>>>>>> 4be6027b
+  schedule:
+    - cron: "0 2 * * *"
 
 concurrency:
   group: "pages"
@@ -52,8 +45,7 @@
       name: github-pages
       url: ${{ steps.deployment.outputs.page_url }}
 
-<<<<<<< HEAD
-    if: github.ref == 'refs/heads/main'
+    if: github.ref == 'refs/heads/main' && github.event_name != 'schedule'
     steps:
       - name: Deploy to GitHub Pages
         id: deployment
@@ -65,19 +57,4 @@
           -H "Accept: application/vnd.github.everest-preview+json" \
           -H "Content-Type: application/json" \
           https://api.github.com/repos/scverse/scverse.github.io/actions/workflows/gh-pages.yml/dispatches \
-          --data '{"ref": "main"}'
-=======
-        if: github.ref == 'refs/heads/main' && github.event_name != 'schedule'
-        steps:
-            - name: Deploy to GitHub Pages
-              id: deployment
-              uses: actions/deploy-pages@v1
-            - name: Trigger website build
-              run: |
-                  curl -XPOST \
-                  -u "scverse-bot:${{ secrets.BOT_GH_TOKEN }}" \
-                  -H "Accept: application/vnd.github.everest-preview+json" \
-                  -H "Content-Type: application/json" \
-                  https://api.github.com/repos/scverse/scverse.github.io/actions/workflows/gh-pages.yml/dispatches \
-                  --data '{"ref": "main"}'
->>>>>>> 4be6027b
+          --data '{"ref": "main"}'