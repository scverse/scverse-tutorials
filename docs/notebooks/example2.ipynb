--- conflicted
+++ resolved
@@ -33,11 +33,7 @@
     {
      "data": {
       "text/plain": [
-<<<<<<< HEAD
-       "[<matplotlib.lines.Line2D at 0x7fb310b5c0d0>]"
-=======
        "[<matplotlib.lines.Line2D at 0x7f2a50c68940>]"
->>>>>>> 243d9210
       ]
      },
      "execution_count": 2,
