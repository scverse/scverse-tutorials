# Configuration file for the Sphinx documentation builder.

# This file only contains a selection of the most common options. For a full
# list see the documentation:
# https://www.sphinx-doc.org/en/master/usage/configuration.html

# -- Path setup --------------------------------------------------------------
import sys
from datetime import datetime
from importlib.metadata import metadata
from pathlib import Path

HERE = Path(__file__).parent
sys.path.insert(0, str(HERE / "extensions"))


# -- Project information -----------------------------------------------------

# NOTE: If you installed your project in editable mode, this might be stale.
#       If this is the case, reinstall it to refresh the metadata
info = metadata("scverse-tutorials")
project_name = info["Name"]
author = info["Author"]
copyright = f"{datetime.now():%Y}, {author}."
version = info["Version"]
urls = dict(pu.split(", ") for pu in info.get_all("Project-URL"))
repository_url = urls["Source"]

# The full version, including alpha/beta/rc tags
release = info["Version"]

bibtex_bibfiles = ["references.bib"]
templates_path = ["_templates"]
nitpicky = True  # Warn about broken links
needs_sphinx = "4.0"

html_context = {
    "display_github": True,  # Integrate GitHub
    "github_user": "scverse",
    "github_repo": project_name,
    "github_version": "main",
    "conf_py_path": "/docs/",
}

# -- General configuration ---------------------------------------------------

# Add any Sphinx extension module names here, as strings.
# They can be extensions coming with Sphinx (named 'sphinx.ext.*') or your custom ones.
extensions = [
    "myst_nb",
    "sphinx_copybutton",
    "sphinx.ext.autodoc",
    "sphinx.ext.intersphinx",
    "sphinx.ext.autosummary",
    "sphinx.ext.napoleon",
    "sphinx_issues",
    "sphinxcontrib.bibtex",
    "sphinx_autodoc_typehints",
    "sphinx_tabs.tabs",
    "sphinx.ext.mathjax",
    "IPython.sphinxext.ipython_console_highlighting",
    "sphinxext.opengraph",
    *[p.stem for p in (HERE / "extensions").glob("*.py")],
]

autosummary_generate = True
autodoc_member_order = "groupwise"
default_role = "literal"
napoleon_google_docstring = False
napoleon_numpy_docstring = True
napoleon_include_init_with_doc = False
napoleon_use_rtype = True  # having a separate entry generally helps readability
napoleon_use_param = True
myst_heading_anchors = 6  # create anchors for h1-h6
myst_enable_extensions = [
    "amsmath",
    "colon_fence",
    "deflist",
    "dollarmath",
    "html_image",
    "html_admonition",
]
myst_url_schemes = ("http", "https", "mailto")
nb_output_stderr = "remove"
nb_execution_mode = "off"
nb_merge_streams = True
typehints_defaults = "braces"

source_suffix = {
    ".rst": "restructuredtext",
    ".ipynb": "myst-nb",
    ".myst": "myst-nb",
}

intersphinx_mapping = {
    "python": ("https://docs.python.org/3", None),
<<<<<<< HEAD
    "anndata": ("https://anndata.readthedocs.io/en/stable/", None),
    "scanpy": ("https://scanpy.readthedocs.io/en/stable/", None),
    "numpy": ("https://numpy.org/doc/stable/", None),
=======
    "anndata": ("https://anndata.readthedocs.io/en/latest/", None),  # TODO: change back to stable after 0.12 release
    "numpy": ("https://numpy.org/doc/stable/", None),
    "scanpy": ("https://scanpy.readthedocs.io/en/stable/", None),
    "fast-array-utils": ("https://icb-fast-array-utils.readthedocs-hosted.com/en/stable", None),
    "dask": ("https://docs.dask.org/en/stable", None),
    "scipy": ("https://docs.scipy.org/doc/scipy", None),
    "rapids-singlecell": ("https://rapids-singlecell.readthedocs.io/en/stable/", None),
>>>>>>> c375a445
}

# List of patterns, relative to source directory, that match files and
# directories to ignore when looking for source files.
# This pattern also affects html_static_path and html_extra_path.
exclude_patterns = ["_build", "Thumbs.db", ".DS_Store", "**.ipynb_checkpoints"]


# -- Options for HTML output -------------------------------------------------

# The theme to use for HTML and HTML Help pages.  See the documentation for
# a list of builtin themes.
#
html_theme = "sphinx_book_theme"
html_static_path = ["_static"]
html_css_files = ["css/custom.css"]

html_title = project_name

html_theme_options = {
    "repository_url": repository_url,
    "use_repository_button": True,
    "path_to_docs": "docs/",
    "navigation_with_keys": False,
}

pygments_style = "default"

nitpick_ignore = [
    # If building the documentation fails because of a missing link that is outside your control,
    # you can add an exception to this list.
    #     ("py:class", "igraph.Graph"),
]<|MERGE_RESOLUTION|>--- conflicted
+++ resolved
@@ -94,11 +94,6 @@
 
 intersphinx_mapping = {
     "python": ("https://docs.python.org/3", None),
-<<<<<<< HEAD
-    "anndata": ("https://anndata.readthedocs.io/en/stable/", None),
-    "scanpy": ("https://scanpy.readthedocs.io/en/stable/", None),
-    "numpy": ("https://numpy.org/doc/stable/", None),
-=======
     "anndata": ("https://anndata.readthedocs.io/en/latest/", None),  # TODO: change back to stable after 0.12 release
     "numpy": ("https://numpy.org/doc/stable/", None),
     "scanpy": ("https://scanpy.readthedocs.io/en/stable/", None),
@@ -106,7 +101,6 @@
     "dask": ("https://docs.dask.org/en/stable", None),
     "scipy": ("https://docs.scipy.org/doc/scipy", None),
     "rapids-singlecell": ("https://rapids-singlecell.readthedocs.io/en/stable/", None),
->>>>>>> c375a445
 }
 
 # List of patterns, relative to source directory, that match files and
