# declare dependencies for binder and for executing notebooks on CI
name: tutorials
channels:
    - conda-forge
dependencies:
    - python=3.10
    - jupyter-cache
    - ipykernel
    - ipython
    - jupytext
    - pip
    - pip:
          - scanpy
<<<<<<< HEAD
          - scrublet
          - leidenalg
          - decoupler
          - celltypist
          - seaborn
=======
          - muon
          - mudatasets
          - leidenalg
>>>>>>> 4189a590
<|MERGE_RESOLUTION|>--- conflicted
+++ resolved
@@ -11,14 +11,10 @@
     - pip
     - pip:
           - scanpy
-<<<<<<< HEAD
           - scrublet
           - leidenalg
           - decoupler
           - celltypist
           - seaborn
-=======
           - muon
-          - mudatasets
-          - leidenalg
->>>>>>> 4189a590
+          - mudatasets